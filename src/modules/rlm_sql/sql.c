--- conflicted
+++ resolved
@@ -329,11 +329,7 @@
  *************************************************************************/
 int sql_userparse(VALUE_PAIR ** first_pair, SQL_ROW row)
 {
-<<<<<<< HEAD
 	VALUE_PAIR *pair;
-=======
-	VALUE_PAIR *pair, *check;
->>>>>>> 594fa999
 	char *ptr, *value;
 	char buf[MAX_STRING_LEN];
 	char do_xlat = 0;
@@ -412,32 +408,11 @@
 	}
 	if (do_xlat) {
 		pair->flags.do_xlat = 1;
-<<<<<<< HEAD
 		strlcpy(pair->vp_strvalue, buf, sizeof(pair->vp_strvalue));
-=======
-		strNcpy(pair->strvalue, buf, sizeof(pair->strvalue));
->>>>>>> 594fa999
 		pair->length = 0;
 	}
 
 	/*
-<<<<<<< HEAD
-=======
-	 *	If attribute is already there, skip it because we
-	 *	checked usercheck first and we want user settings to
-	 *	override group settings
-	 */
-	if (operator != T_OP_ADD && (check = pairfind(*first_pair, pair->attribute)) != NULL &&
-#ifdef ASCEND_BINARY
-	    pair->type != PW_TYPE_ABINARY &&
-#endif
-	    querymode == PW_VP_GROUPDATA) {
-		pairbasicfree(pair);
-		return 0;
-	}
-
-	/*
->>>>>>> 594fa999
 	 *	Add the pair into the packet
 	 */
 	pairadd(first_pair, pair);
