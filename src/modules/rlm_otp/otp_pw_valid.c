--- conflicted
+++ resolved
@@ -21,11 +21,11 @@
  * Copyright 2006 TRI-D Systems, Inc.
  */
 
-#include "ident.h"
+#include <freeradius-devel/ident.h>
 RCSID("$Id$")
 
 #include "autoconf.h"
-#include "radiusd.h"
+#include "radiusd.h
 #include "modules.h"
 
 #include "extern.h"
@@ -89,7 +89,7 @@
   }
   /* we already know challenge is short enough */
 
-  otp_request.version = 1;
+  otp_request.version = 2;
   (void) strcpy(otp_request.username, username);
   (void) strcpy(otp_request.challenge, challenge);
   otp_request.pwe.pwe = pwe;
@@ -97,13 +97,9 @@
   /* otp_pwe_present() (done by caller) guarantees that both of these exist */
   cvp = pairfind(request->packet->vps, pwattr[pwe - 1]);
   rvp = pairfind(request->packet->vps, pwattr[pwe]);
-<<<<<<< HEAD
-  if (!rvp || !cvp) return RLM_MODULE_REJECT;
-=======
   /* this is just to quiet Coverity */
   if (!rvp || !cvp)
     return RLM_MODULE_REJECT;
->>>>>>> 8698fc8e
 
   /*
    * Validate available vps based on pwe type.
@@ -115,7 +111,7 @@
       (void) radlog(L_AUTH, "rlm_otp: passcode for [%s] too long", username);
       return RLM_MODULE_REJECT;
     }
-    (void) strcpy(otp_request.pwe.passcode, rvp->strvalue);
+    (void) strcpy(otp_request.pwe.u.pap.passcode, rvp->strvalue);
     break;
 
   case PWE_CHAP:
@@ -129,10 +125,12 @@
                     username);
       return RLM_MODULE_INVALID;
     }
-    (void) memcpy(otp_request.pwe.challenge, cvp->strvalue, cvp->length);
-    otp_request.pwe.clen = cvp->length;
-    (void) memcpy(otp_request.pwe.response, rvp->strvalue, rvp->length);
-    otp_request.pwe.rlen = rvp->length;
+    (void) memcpy(otp_request.pwe.u.chap.challenge, cvp->strvalue,
+                  cvp->length);
+    otp_request.pwe.u.chap.clen = cvp->length;
+    (void) memcpy(otp_request.pwe.u.chap.response, rvp->strvalue,
+                  rvp->length);
+    otp_request.pwe.u.chap.rlen = rvp->length;
     break;
 
   case PWE_MSCHAP:
@@ -146,10 +144,12 @@
                     username);
       return RLM_MODULE_INVALID;
     }
-    (void) memcpy(otp_request.pwe.challenge, cvp->strvalue, cvp->length);
-    otp_request.pwe.clen = cvp->length;
-    (void) memcpy(otp_request.pwe.response, rvp->strvalue, rvp->length);
-    otp_request.pwe.rlen = rvp->length;
+    (void) memcpy(otp_request.pwe.u.chap.challenge, cvp->strvalue,
+                  cvp->length);
+    otp_request.pwe.u.chap.clen = cvp->length;
+    (void) memcpy(otp_request.pwe.u.chap.response, rvp->strvalue,
+                  rvp->length);
+    otp_request.pwe.u.chap.rlen = rvp->length;
     break;
 
   case PWE_MSCHAP2:
@@ -163,17 +163,20 @@
                     username);
       return RLM_MODULE_INVALID;
     }
-    (void) memcpy(otp_request.pwe.challenge, cvp->strvalue, cvp->length);
-    otp_request.pwe.clen = cvp->length;
-    (void) memcpy(otp_request.pwe.response, rvp->strvalue, rvp->length);
-    otp_request.pwe.rlen = rvp->length;
+    (void) memcpy(otp_request.pwe.u.chap.challenge, cvp->strvalue,
+                  cvp->length);
+    otp_request.pwe.u.chap.clen = cvp->length;
+    (void) memcpy(otp_request.pwe.u.chap.response, rvp->strvalue,
+                  rvp->length);
+    otp_request.pwe.u.chap.rlen = rvp->length;
     break;
   } /* switch (otp_request.pwe.pwe) */
 
   /* last byte must also be a terminator so otpd can verify length easily */
   otp_request.username[OTP_MAX_USERNAME_LEN] = '\0';
   otp_request.challenge[OTP_MAX_CHALLENGE_LEN] = '\0';
-  otp_request.pwe.passcode[OTP_MAX_PASSCODE_LEN] = '\0';
+  if (otp_request.pwe.pwe == PWE_PAP)
+    otp_request.pwe.u.pap.passcode[OTP_MAX_PASSCODE_LEN] = '\0';
 
   otp_request.allow_sync = opt->allow_sync;
   otp_request.allow_async = opt->allow_async;
@@ -316,7 +319,7 @@
   }
   sa.sun_family = AF_UNIX;
   (void) strcpy(sa.sun_path, path);
-    
+
   /* connect to otpd */
   if ((fd = socket(PF_UNIX, SOCK_STREAM, 0)) == -1) {
     (void) radlog(L_ERR, "rlm_otp: %s: socket: %s", __func__, strerror(errno));
